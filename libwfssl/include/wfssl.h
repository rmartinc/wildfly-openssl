/*
 * JBoss, Home of Professional Open Source
 * Copyright 2011, JBoss Inc., and individual contributors as indicated
 * by the @authors tag. See the copyright.txt in the distribution for a
 * full listing of individual contributors.
 *
 * This is free software; you can redistribute it and/or modify it
 * under the terms of the GNU Lesser General Public License as
 * published by the Free Software Foundation; either version 2.1 of
 * the License, or (at your option) any later version.
 *
 * This software is distributed in the hope that it will be useful,
 * but WITHOUT ANY WARRANTY; without even the implied warranty of
 * MERCHANTABILITY or FITNESS FOR A PARTICULAR PURPOSE. See the GNU
 * Lesser General Public License for more details.
 *
 * You should have received a copy of the GNU Lesser General Public
 * License along with this software; if not, write to the Free
 * Software Foundation, Inc., 51 Franklin St, Fifth Floor, Boston, MA
 * 02110-1301 USA, or see the FSF site: http://www.fsf.org.
 */

#ifndef __UTSSL__
#define __UTSSL__

#define _GNU_SOURCE
#include <string.h>
#include <stdlib.h>
/* platform dependent code */
#ifdef _WIN32
#include <windows.h>
#define LLT(X) (X)
#else
#include <pthread.h>
#define LLT(X) ((long)(X))

#include <unistd.h>
#include <dlfcn.h>
#endif

#include <jni.h>

#ifdef _GCC
/* openssl is deprecated on OSX
   this pragma directive is requires to build it
   otherwise -Wall -Werror fail the build
 */
#pragma GCC diagnostic ignored "-Wdeprecated-declarations"
#endif

#ifdef _WIN32
typedef  unsigned __int64   uint64_t;
#else
#include <stdint.h>
#endif

/* Debugging code */
#if defined(_DEBUG) || defined(DEBUG)
#include <assert.h>
#define TCN_ASSERT(x)  assert((x))
#else
#define TCN_ASSERT(x) (void)0
#endif

#define P2J(P)          ((jlong)LLT(P))
#define J2P(P, T)       ((T)LLT((jlong)P))
#define J2S(V)  c##V

#define TCN_BEGIN_MACRO     if (1) {
#define TCN_END_MACRO       } else (void)(0)

#define TCN_LOAD_CLASS(E, C, N, R)                  \
    TCN_BEGIN_MACRO                                 \
        jclass _##C = (*(E))->FindClass((E), N);    \
        if (_##C == NULL) {                         \
            (*(E))->ExceptionClear((E));            \
            return R;                               \
        }                                           \
        C = (*(E))->NewGlobalRef((E), _##C);        \
        (*(E))->DeleteLocalRef((E), _##C);          \
    TCN_END_MACRO

#define TCN_UNLOAD_CLASS(E, C)                      \
        (*(E))->DeleteGlobalRef((E), (C))

#define TCN_ALLOC_CSTRING(V)     \
    const char *c##V = V ? (const char *)((*e)->GetStringUTFChars(e, V, 0)) : NULL


#define TCN_FREE_CSTRING(V)      \
    if (c##V) (*e)->ReleaseStringUTFChars(e, V, c##V)

#define TCN_GET_METHOD(E, C, M, N, S, R)            \
    TCN_BEGIN_MACRO                                 \
        M = (*(E))->GetMethodID((E), C, N, S);      \
        if (M == NULL) {                            \
            return R;                               \
        }                                           \
    TCN_END_MACRO

#define UNREFERENCED(V) (V) = (V)
#define UNREFERENCED_STDARGS (e) = (e);(o) = (o);

#define WF_OPENSSL(type, name) JNIEXPORT type JNICALL Java_org_wildfly_openssl_SSLImpl_##name##0

#define AJP_TO_JSTRING(V)   (*e)->NewStringUTF((e), (V))

#define SSL_CIPHERS_ALWAYS_DISABLED         ("!aNULL:!eNULL:!EXP:")


/* OpenSSL definitions */

#define SHA_DIGEST_LENGTH 20
#define SSL_TLSEXT_ERR_OK 0
#define SSL_TLSEXT_ERR_ALERT_WARNING 1
#define SSL_TLSEXT_ERR_ALERT_FATAL 2
#define SSL_TLSEXT_ERR_NOACK 3


#define SSL_VERIFY_NONE                 0x00
#define SSL_VERIFY_PEER                 0x01
#define SSL_VERIFY_FAIL_IF_NO_PEER_CERT 0x02
#define SSL_VERIFY_CLIENT_ONCE          0x04

#define X509_V_OK 0
#define X509_V_ERR_DEPTH_ZERO_SELF_SIGNED_CERT 18
#define X509_V_ERR_SELF_SIGNED_CERT_IN_CHAIN 19
#define X509_V_ERR_UNABLE_TO_GET_ISSUER_CERT_LOCALLY 20
#define X509_V_ERR_UNABLE_TO_VERIFY_LEAF_SIGNATURE 21
#define X509_V_ERR_CERT_UNTRUSTED 27

#define SSL_VERIFY_ERROR_IS_OPTIONAL(errnum) \
   ((errnum == X509_V_ERR_DEPTH_ZERO_SELF_SIGNED_CERT) \
    || (errnum == X509_V_ERR_SELF_SIGNED_CERT_IN_CHAIN) \
    || (errnum == X509_V_ERR_UNABLE_TO_GET_ISSUER_CERT_LOCALLY) \
    || (errnum == X509_V_ERR_CERT_UNTRUSTED) \
    || (errnum == X509_V_ERR_UNABLE_TO_VERIFY_LEAF_SIGNATURE))


#define SSL_SESS_CACHE_OFF                      0x0000
#define SSL_SESS_CACHE_CLIENT                   0x0001
#define SSL_SESS_CACHE_SERVER                   0x0002
#define SSL_SESS_CACHE_BOTH     (SSL_SESS_CACHE_CLIENT|SSL_SESS_CACHE_SERVER)

#define SSL_CTRL_SET_TMP_DH                     3
#define SSL_CTRL_EXTRA_CHAIN_CERT               14
#define SSL_CTRL_SESS_NUMBER                    20
#define SSL_CTRL_SESS_CONNECT                   21
#define SSL_CTRL_SESS_CONNECT_GOOD              22
#define SSL_CTRL_SESS_CONNECT_RENEGOTIATE       23
#define SSL_CTRL_SESS_ACCEPT                    24
#define SSL_CTRL_SESS_ACCEPT_GOOD               25
#define SSL_CTRL_SESS_ACCEPT_RENEGOTIATE        26
#define SSL_CTRL_SESS_HIT                       27
#define SSL_CTRL_SESS_CB_HIT                    28
#define SSL_CTRL_SESS_MISSES                    29
#define SSL_CTRL_SESS_TIMEOUTS                  30
#define SSL_CTRL_SESS_CACHE_FULL                31
#define SSL_CTRL_OPTIONS                        32
#define SSL_CTRL_SET_SESS_CACHE_SIZE            42
#define SSL_CTRL_GET_SESS_CACHE_SIZE            43
#define SSL_CTRL_SET_SESS_CACHE_MODE            44
#define SSL_CTRL_GET_SESS_CACHE_MODE            45
#define SSL_CTRL_SET_TLSEXT_SERVERNAME_CB       53
#define SSL_CTRL_SET_TLSEXT_SERVERNAME_ARG      54
#define SSL_CTRL_SET_TLSEXT_HOSTNAME            55
#define SSL_CTRL_GET_TLSEXT_TICKET_KEYS         58
#define SSL_CTRL_SET_TLSEXT_TICKET_KEYS         59
#define SSL_CTRL_CLEAR_OPTIONS                  77
#define SSL_CTRL_SET_MIN_PROTO_VERSION          123
#define SSL_CTRL_SET_MAX_PROTO_VERSION          124

/* Introduced in OpenSSL 1.1.0 */
#define SSL_CTRL_SET_MIN_PROTO_VERSION          123
#define SSL_CTRL_SET_MAX_PROTO_VERSION          124

/* Introduced in OpenSSL 1.1.0g and 1.1.1 */
#define SSL_CTRL_GET_MIN_PROTO_VERSION          130
#define SSL_CTRL_GET_MAX_PROTO_VERSION          131


#define SSL_TXT_DH              "DH"
#define SSL_TXT_DHE             "DHE"/* alias for EDH */
#define SSL_TXT_RSA             "RSA"
#define SSL_TXT_ECDSA           "ECDSA"
#define SSL_TXT_KRB5            "KRB5"
#define SSL_TXT_DSS             "DSS"
#define SSL_TXT_ECDH            "ECDH"

#define CRYPTO_EX_INDEX_SSL             1
#define CRYPTO_EX_INDEX_SSL_CTX         2
#define CRYPTO_EX_INDEX_SSL_SESSION     3

#define TLSEXT_NAMETYPE_host_name 0

#define SSL_OP_ALL                                      0x80000BFFL
#define SSL_OP_NO_SSLv2                                 0x01000000L
#define SSL_OP_NO_SSLv3                                 0x02000000L
#define SSL_OP_NO_TLSv1                                 0x04000000L
#define SSL_OP_NO_TLSv1_2                               0x08000000L
#define SSL_OP_NO_TLSv1_1                               0x10000000L
#define SSL_OP_SINGLE_ECDH_USE                          0x00080000L
#define SSL_OP_SINGLE_DH_USE                            0x00100000L

#define SSL3_VERSION                    0x0300
#define TLS1_VERSION                    0x0301
#define TLS1_1_VERSION                  0x0302
#define TLS1_2_VERSION                  0x0303
#define TLS1_3_VERSION                  0x0304

#define X509_FILETYPE_PEM       1
#define X509_L_FILE_LOAD        1
#define X509_L_ADD_DIR          2

#define SSL_CB_HANDSHAKE_START          0x10
#define SSL_CB_HANDSHAKE_DONE           0x20

#define CRYPTO_LOCK             1

/* End OpenSSL definitions */

/*
 * Adapted from OpenSSL:
 * http://osxr.org/openssl/source/ssl/ssl_locl.h#0291
 */
/* Bits for algorithm_mkey (key exchange algorithm) */
#define SSL_kRSA        0x00000001L /* RSA key exchange */
#define SSL_kDHr        0x00000002L /* DH cert, RSA CA cert */ /* no such ciphersuites supported! */
#define SSL_kDHd        0x00000004L /* DH cert, DSA CA cert */ /* no such ciphersuite supported! */
#define SSL_kEDH        0x00000008L /* tmp DH key no DH cert */
#define SSL_kKRB5       0x00000010L /* Kerberos5 key exchange */
#define SSL_kECDHr      0x00000020L /* ECDH cert, RSA CA cert */
#define SSL_kECDHe      0x00000040L /* ECDH cert, ECDSA CA cert */
#define SSL_kEECDH      0x00000080L /* ephemeral ECDH */
#define SSL_kPSK        0x00000100L /* PSK */
#define SSL_kGOST       0x00000200L /* GOST key exchange */
#define SSL_kSRP        0x00000400L /* SRP */

/* Bits for algorithm_auth (server authentication) */
#define SSL_aRSA        0x00000001L /* RSA auth */
#define SSL_aDSS        0x00000002L /* DSS auth */
#define SSL_aNULL       0x00000004L /* no auth (i.e. use ADH or AECDH) */
#define SSL_aDH         0x00000008L /* Fixed DH auth (kDHd or kDHr) */ /* no such ciphersuites supported! */
#define SSL_aECDH       0x00000010L /* Fixed ECDH auth (kECDHe or kECDHr) */
#define SSL_aKRB5       0x00000020L /* KRB5 auth */
#define SSL_aECDSA      0x00000040L /* ECDSA auth*/
#define SSL_aPSK        0x00000080L /* PSK auth */
#define SSL_aGOST94     0x00000100L /* GOST R 34.10-94 signature auth */
#define SSL_aGOST01     0x00000200L /* GOST R 34.10-2001 signature auth */


#define MAX_ALPN_NPN_PROTO_SIZE 65535

/* OpenSSL end */


#define SSL_AIDX_RSA     (0)
#define SSL_AIDX_DSA     (1)
#define SSL_AIDX_ECC     (3)
#define SSL_AIDX_MAX     (4)

/*
 * Define the SSL options
 */
#define SSL_OPT_NONE            (0)
#define SSL_OPT_RELSET          (1<<0)
#define SSL_OPT_STDENVVARS      (1<<1)
#define SSL_OPT_EXPORTCERTDATA  (1<<3)
#define SSL_OPT_FAKEBASICAUTH   (1<<4)
#define SSL_OPT_STRICTREQUIRE   (1<<5)
#define SSL_OPT_OPTRENEGOTIATE  (1<<6)
#define SSL_OPT_ALL             (SSL_OPT_STDENVVARS|SSL_OPT_EXPORTCERTDATA|SSL_OPT_FAKEBASICAUTH|SSL_OPT_STRICTREQUIRE|SSL_OPT_OPTRENEGOTIATE)

/*
 * Define the SSL Protocol options
 */
#define SSL_PROTOCOL_NONE       (0)
#define SSL_PROTOCOL_SSLV2      (1<<0)
#define SSL_PROTOCOL_SSLV3      (1<<1)
#define SSL_PROTOCOL_TLSV1      (1<<2)
#define SSL_PROTOCOL_TLSV1_1    (1<<3)
#define SSL_PROTOCOL_TLSV1_2    (1<<4)

#define SSL_MODE_CLIENT         (0)
#define SSL_MODE_SERVER         (1)
#define SSL_MODE_COMBINED       (2)

#define SSL_BIO_FLAG_RDONLY     (1<<0)
#define SSL_BIO_FLAG_CALLBACK   (1<<1)
#define SSL_DEFAULT_CACHE_SIZE  (256)
#define SSL_DEFAULT_VHOST_NAME  ("_default_:443")
#define SSL_MAX_STR_LEN         (2048)
#define SSL_MAX_PASSWORD_LEN    (256)

#define SSL_CVERIFY_UNSET           (-1)
#define SSL_CVERIFY_NONE            (0)
#define SSL_CVERIFY_OPTIONAL        (1)
#define SSL_CVERIFY_REQUIRE         (2)
#define SSL_CVERIFY_OPTIONAL_NO_CA  (3)
#define SSL_VERIFY_PEER_STRICT      (SSL_VERIFY_PEER|SSL_VERIFY_FAIL_IF_NO_PEER_CERT)

#define SSL_SHUTDOWN_TYPE_UNSET     (0)
#define SSL_SHUTDOWN_TYPE_STANDARD  (1)
#define SSL_SHUTDOWN_TYPE_UNCLEAN   (2)
#define SSL_SHUTDOWN_TYPE_ACCURATE  (3)

#define SSL_TO_APR_ERROR(X)         (APR_OS_START_USERERR + 1000 + X)

#define SSL_INFO_SESSION_ID                 (0x0001)
#define SSL_INFO_CIPHER                     (0x0002)
#define SSL_INFO_CIPHER_USEKEYSIZE          (0x0003)
#define SSL_INFO_CIPHER_ALGKEYSIZE          (0x0004)
#define SSL_INFO_CIPHER_VERSION             (0x0005)
#define SSL_INFO_CIPHER_DESCRIPTION         (0x0006)
#define SSL_INFO_PROTOCOL                   (0x0007)

#define SSL_INFO_CLIENT_S_DN                (0x0010)
#define SSL_INFO_CLIENT_I_DN                (0x0020)
#define SSL_INFO_SERVER_S_DN                (0x0040)
#define SSL_INFO_SERVER_I_DN                (0x0080)

#define SSL_INFO_DN_COUNTRYNAME             (0x0001)
#define SSL_INFO_DN_STATEORPROVINCENAME     (0x0002)
#define SSL_INFO_DN_LOCALITYNAME            (0x0003)
#define SSL_INFO_DN_ORGANIZATIONNAME        (0x0004)
#define SSL_INFO_DN_ORGANIZATIONALUNITNAME  (0x0005)
#define SSL_INFO_DN_COMMONNAME              (0x0006)
#define SSL_INFO_DN_TITLE                   (0x0007)
#define SSL_INFO_DN_INITIALS                (0x0008)
#define SSL_INFO_DN_GIVENNAME               (0x0009)
#define SSL_INFO_DN_SURNAME                 (0x000A)
#define SSL_INFO_DN_DESCRIPTION             (0x000B)
#define SSL_INFO_DN_UNIQUEIDENTIFIER        (0x000C)
#define SSL_INFO_DN_EMAILADDRESS            (0x000D)

#define SSL_INFO_CLIENT_MASK                (0x0100)

#define SSL_INFO_CLIENT_M_VERSION           (0x0101)
#define SSL_INFO_CLIENT_M_SERIAL            (0x0102)
#define SSL_INFO_CLIENT_V_START             (0x0103)
#define SSL_INFO_CLIENT_V_END               (0x0104)
#define SSL_INFO_CLIENT_A_SIG               (0x0105)
#define SSL_INFO_CLIENT_A_KEY               (0x0106)
#define SSL_INFO_CLIENT_CERT                (0x0107)
#define SSL_INFO_CLIENT_V_REMAIN            (0x0108)

#define SSL_INFO_SERVER_MASK                (0x0200)

#define SSL_INFO_SERVER_M_VERSION           (0x0201)
#define SSL_INFO_SERVER_M_SERIAL            (0x0202)
#define SSL_INFO_SERVER_V_START             (0x0203)
#define SSL_INFO_SERVER_V_END               (0x0204)
#define SSL_INFO_SERVER_A_SIG               (0x0205)
#define SSL_INFO_SERVER_A_KEY               (0x0206)
#define SSL_INFO_SERVER_CERT                (0x0207)
#define SSL_INFO_CLIENT_CERT_CHAIN          (0x0400)

/* Defines for BIO */

# define BIO_CTRL_INFO           3/* opt - extra tit-bits */

# define BIO_get_mem_data(b,pp)  crypto_methods.BIO_ctrl(b,BIO_CTRL_INFO,0,(char *)(pp))

/*  Use "weak" to redeclare optional features */
#define weak __attribute__((weak))

#undef X509_NAME
typedef void X509_NAME;
typedef void SSL_CTX;
typedef void X509_STORE;
typedef void SSL_SESSION;
typedef void X509;
typedef void EVP_PKEY;
typedef void SSL;
typedef void CRYPTO_EX_new;
typedef void SSL_CIPHER;
typedef void STACK_OF_X509;
typedef void STACK_OF_X509_NAME;
typedef void STACK_OF_SSL_CIPHER;
typedef void SSL_METHOD;
typedef void BIO;
typedef void BIO_METHOD;
typedef void CRYPTO_EX_dup;
typedef void ssl_st;
typedef void X509_LOOKUP_METHOD;
typedef void X509_LOOKUP;
typedef void X509_CRL;
typedef void pem_password_cb;
typedef void EVP_MD;
typedef void ENGINE;
typedef void ASN1_INTEGER;
typedef void CRYPTO_EX_free;
typedef void ssl_ctx_st;
typedef void evp_pkey_st;
typedef void X509_OBJECT;
typedef void ASN1_TIME;
typedef void BIGNUM;
typedef void X509_LU_CRL;
typedef void DH;

/* This is a 'fake' definition, that matches the definition used in the 1.0.x branch
 * 1.1. does not use this, as additional functions were added to allow it to be used
 * as an opaque type.
 * we only need access to the 'untrusted' member */
typedef struct {
    X509_STORE *unused1;
    int unused2;
    X509 *unused3;
    STACK_OF_X509 *untrusted;
} X509_STORE_CTX;

struct CRYPTO_dynlock_value;

#define TCN_MAX_METHODS 8

typedef struct {
    jobject     obj;
    jmethodID   mid[TCN_MAX_METHODS];
    void        *opaque;
} tcn_callback_t;

typedef struct {
    SSL_CTX         *ctx;

    unsigned char   context_id[SHA_DIGEST_LENGTH];

    int             protocol;
    /* we are one or the other */
    int             mode;

    /* certificate revocation list */
    X509_STORE      *crl;
    /* pointer to the context verify store */
    X509_STORE      *store;
    X509            *certs[SSL_AIDX_MAX];
    EVP_PKEY        *keys[SSL_AIDX_MAX];

    int             ca_certs;
    int             shutdown_type;
    char            *rand_file;

    const char      *cipher_suite;
    /* for client or downstream server authentication */
    int             verify_depth;
    int             verify_mode;

    /* for client: List of protocols to request via ALPN.
     * for server: List of protocols to accept via ALPN.
     */
    /* member alpn is array of protocol strings encoded as a list of bytes
     * of length alpnlen, each protocol string is prepended with a byte
     * containing the protocol string length (max 255), then follows the
     * protocol string itself.
     */
    char            *alpn;
    int             alpnlen;
    /* Add from netty-tcnative */
    /* certificate verifier callback */
    jobject verifier;
    jmethodID verifier_method;

    unsigned char   *next_proto_data;
    unsigned int    next_proto_len;
    int             next_selector_failure_behavior;
    /* End add from netty-tcnative */
    jobject session_context;
} tcn_ssl_ctxt_t;


typedef struct {
    tcn_ssl_ctxt_t *ctx;
    SSL            *ssl;
    X509           *peer;
    int             shutdown_type;
    jobject         alpn_selection_callback;
    int             handshake_done;
    int             server_cipher;
    /**
     * if this connection is the server side
     */
    jboolean        server;
    /* Track the handshake/renegotiation state for the connection so
     * that all client-initiated renegotiations can be rejected, as a
     * partial fix for CVE-2009-3555.
     */
    enum {
        RENEG_INIT = 0, /* Before initial handshake */
        RENEG_REJECT,   /* After initial handshake; any client-initiated
                         * renegotiation should be rejected
                         */
        RENEG_ALLOW,    /* A server-initated renegotiation is taking
                         * place (as dictated by configuration)
                         */
        RENEG_ABORT     /* Renegotiation initiated by client, abort the
                         * connection
                         */
    } reneg_state;
} tcn_ssl_conn_t;

typedef struct {
    long(*SSLeay)(void) ;
    char*(*SSLeay_version)(int t) ;

    void *(*SSL_CTX_get_ex_data)(const SSL_CTX *ssl, int idx);
    int (*SSL_CTX_set_ex_data)(SSL_CTX *ssl, int idx, void *data);
    void *(*SSL_get_ex_data)(const SSL *ssl, int idx);
    int (*SSL_set_ex_data)(SSL *ssl, int idx, void *data);
    int (*SSL_get_ex_data_X509_STORE_CTX_idx)(void);

    /* 1.0 versions */
    int (*SSL_CTX_get_ex_new_index)(long argl, void *argp, CRYPTO_EX_new *new_func, CRYPTO_EX_dup *dup_func, CRYPTO_EX_free *free_func);
    int (*SSL_get_ex_new_index)(long argl, void *argp, CRYPTO_EX_new *new_func, CRYPTO_EX_dup *dup_func, CRYPTO_EX_free *free_func);


    const char *	(*SSL_CIPHER_get_name)(const SSL_CIPHER *c);
    int (*SSL_CTX_check_private_key)(const SSL_CTX *ctx);
    void	(*SSL_CTX_free)(SSL_CTX *);
    X509_STORE *(*SSL_CTX_get_cert_store)(const SSL_CTX *);
    STACK_OF_X509_NAME *(*SSL_CTX_get_client_CA_list)(const SSL_CTX *s);
    long (*SSL_CTX_get_timeout)(const SSL_CTX *ctx);
    int (*SSL_CTX_load_verify_locations)(SSL_CTX *ctx, const char *CAfile, const char *CApath);
    SSL_CTX *(*SSL_CTX_new)(const SSL_METHOD *meth);
    void (*SSL_CTX_sess_set_new_cb)(SSL_CTX *ctx, int (*new_session_cb)(ssl_st *ssl,SSL_SESSION *sess));
    long (*SSL_CTX_callback_ctrl)(SSL_CTX *, int, void (*)(void));
    long (*SSL_CTX_ctrl)(SSL_CTX *ctx, int cmd, long larg, void *parg);
    void (*SSL_CTX_sess_set_remove_cb)(SSL_CTX *ctx, void (*remove_session_cb)(ssl_ctx_st *ctx,SSL_SESSION *sess));
    int (*SSL_set_alpn_protos)(SSL *ssl, const unsigned char *protos, unsigned protos_len);
    void (*SSL_CTX_set_alpn_select_cb)(SSL_CTX *ctx, int (*cb) (SSL *ssl, const unsigned char **out, unsigned char *outlen, const unsigned char *in, unsigned int inlen, void *arg), void *arg);
    void (*SSL_CTX_set_cert_verify_callback)(SSL_CTX *ctx, int (*cb) (X509_STORE_CTX *, void *), void *arg);
    int (*SSL_CTX_set_cipher_list)(SSL_CTX *, const char *str);
    int (*SSL_CTX_set_default_verify_paths)(SSL_CTX *ctx);
    int (*SSL_CTX_set_session_id_context)(SSL_CTX *ctx, const unsigned char *sid_ctx, unsigned int sid_ctx_len);
    long (*SSL_CTX_set_timeout)(SSL_CTX *ctx, long t);
    void (*SSL_CTX_set_verify)(SSL_CTX *ctx, int mode, int (*callback)(int, X509_STORE_CTX *));
    int (*SSL_CTX_use_PrivateKey)(SSL_CTX *ctx, EVP_PKEY *pkey);
    int (*SSL_CTX_use_certificate)(SSL_CTX *ctx, X509 *x);
    void (*SSL_SESSION_free)(SSL_SESSION *ses);
    const unsigned char *(*SSL_SESSION_get_id)(const SSL_SESSION *s, unsigned int *len);
    long (*SSL_SESSION_get_time)(const SSL_SESSION *s);
    int	(*SSL_add_file_cert_subjects_to_stack)(STACK_OF_X509_NAME *stackCAs, const char *file);
    long (*SSL_ctrl)(SSL *ssl, int cmd, long larg, void *parg);
    int (*SSL_do_handshake)(SSL *s);
    void (*SSL_free)(SSL *ssl);
    void (*SSL_get0_alpn_selected)(const SSL *ssl, const unsigned char **data, unsigned *len);
    STACK_OF_SSL_CIPHER *(*SSL_get_ciphers)(const SSL *s);
    const SSL_CIPHER *(*SSL_get_current_cipher)(const SSL *s);
    STACK_OF_X509 *(*SSL_get_peer_cert_chain)(const SSL *s);
    X509 *(*SSL_get_peer_certificate)(const SSL *s);
    SSL_SESSION *(*SSL_get_session)(const SSL *ssl);
    SSL_SESSION *(*SSL_get1_session)(SSL *ssl);
    int (*SSL_set_session)(SSL *ssl, SSL_SESSION *session);
    int (*SSL_get_shutdown)(const SSL *ssl);
    const char *(*SSL_get_version)(const SSL *s);
    int (*SSL_library_init)(void);
    int (*OPENSSL_init_ssl)(uint64_t opts, const void *settings);
    STACK_OF_X509_NAME *(*SSL_load_client_CA_file)(const char *file);
    void (*SSL_load_error_strings)(void);
    SSL *(*SSL_new)(SSL_CTX *ctx);
    int (*SSL_pending)(const SSL *s);
    int (*SSL_set_read_ahead)(const SSL *s, int yes);
    int (*SSL_read)(SSL *ssl, void *buf, int num);
    int (*SSL_renegotiate)(SSL *s);
    int (*SSL_renegotiate_pending)(SSL *s);
    SSL_CTX *(*SSL_set_SSL_CTX)(SSL *ssl, SSL_CTX *ctx);
    void (*SSL_set_accept_state)(SSL *s);
    void (*SSL_set_bio)(SSL *s, BIO *rbio, BIO *wbio);
    int (*SSL_set_cipher_list)(SSL *s, const char *str);
    void (*SSL_set_connect_state)(SSL *s);
    void (*SSL_set_verify)(SSL *s, int mode, int (*callback) (int ok, X509_STORE_CTX *ctx));
    void (*SSL_set_verify_result)(SSL *ssl, long v);
    int (*SSL_shutdown)(SSL *s);
    int (*SSL_set_info_callback)(SSL *ssl, void (*callback)(SSL *ssl, int where, int ret));
    int (*SSL_write)(SSL *ssl, const void *buf, int num);
    int (*SSL_get_error)(const SSL *ssl, int ret);
    const SSL_METHOD *(*TLSv1_1_server_method)(void);
    const SSL_METHOD *(*TLSv1_2_server_method)(void);
    const SSL_METHOD *(*TLS_server_method)(void);
    const SSL_METHOD *(*TLS_client_method)(void);
    const SSL_METHOD *(*TLS_method)(void);
    const SSL_METHOD *(*SSLv23_server_method)(void);
    const SSL_METHOD *(*SSLv23_client_method)(void);
    const SSL_METHOD *(*SSLv23_method)(void);
    evp_pkey_st *(*SSL_get_privatekey)(SSL *ssl);
    const char *(*SSL_get_servername)(const SSL *s, const int type);
<<<<<<< HEAD
    long (*SSL_set_options)(SSL *s, long op);
    long (*SSL_get_options)(const SSL *s);
    long (*SSL_clear_options)(SSL *ssl, long options);
    long (*SSL_CTX_set_options)(SSL_CTX *ctx, long options);
    long (*SSL_CTX_get_options)(SSL_CTX *ctx);
    long (*SSL_CTX_clear_options)(SSL_CTX *ctx, long options);
    int (*SSL_set_min_proto_version)(SSL *ssl, int version);
    int (*SSL_set_max_proto_version)(SSL *ssl, int version);
    int (*SSL_get_min_proto_version)(SSL *ssl);
    int (*SSL_get_max_proto_version)(SSL *ssl);
=======
>>>>>>> 6e75e948
} ssl_dynamic_methods;

typedef struct {
    /* 1.1 versions */
    int (*CRYPTO_get_ex_new_index)(int class_index, long argl, void *argp, CRYPTO_EX_new *new_func, CRYPTO_EX_dup *dup_func, CRYPTO_EX_free *free_func);

    int (*ASN1_INTEGER_cmp)(const ASN1_INTEGER *x, const ASN1_INTEGER *y);
    long (*BIO_ctrl)(BIO *bp, int cmd, long larg, void *parg);
    size_t (*BIO_ctrl_pending)(BIO *b);
    int (*BIO_free)(BIO *a);
    BIO *(*BIO_new)(BIO_METHOD *type);
    int (*BIO_new_bio_pair)(BIO **bio1, size_t writebuf1, BIO **bio2, size_t writebuf2);
    int (*BIO_printf)(BIO *bio, const char *format, ...);
    int (*BIO_read)(BIO *b, void *data, int len);
    BIO_METHOD *(*BIO_s_file)(void);
    BIO_METHOD *(*BIO_s_mem)(void);
    int (*BIO_write)(BIO *b, const void *data, int len);
    void (*CRYPTO_free)(void *ptr);
    int (*CRYPTO_num_locks)(void);
    void (*CRYPTO_set_dynlock_create_callback)(struct CRYPTO_dynlock_value *(*dyn_create_function)(const char *file, int line));
    void (*CRYPTO_set_dynlock_destroy_callback)(void (*dyn_destroy_function)(struct CRYPTO_dynlock_value *l, const char *file, int line));
    void (*CRYPTO_set_dynlock_lock_callback)(void (*dyn_lock_function)(int mode, struct CRYPTO_dynlock_value *l, const char *file, int line));
    void (*CRYPTO_set_id_callback)(unsigned long (*func) (void));
    void (*CRYPTO_set_locking_callback)(void (*func) (int mode, int type,const char *file,int line));
    int (*CRYPTO_set_mem_functions)(void *(*m)(size_t),void *(*r)(void *,size_t), void (*f)(void *));
    char *(*ERR_error_string)(unsigned long e, char *buf);
    void (*ERR_print_errors)(BIO *bp);

    unsigned long (*ERR_get_error)(void);
    void (*ERR_load_crypto_strings)(void);
    int (*EVP_Digest)(const void *data, size_t count, unsigned char *md, unsigned int *size, const EVP_MD *type, ENGINE *impl);
    int (*EVP_PKEY_bits)(EVP_PKEY *pkey);
    void (*EVP_PKEY_free)(EVP_PKEY *pkey);
    int (*EVP_PKEY_type)(int type);
    const EVP_MD *(*EVP_sha1)(void);
    void (*OPENSSL_add_all_algorithms_noconf)(void);
    void (*OPENSSL_load_builtin_modules)(void);
    EVP_PKEY *(*PEM_read_bio_PrivateKey)(BIO *bp, EVP_PKEY **x, pem_password_cb *cb, void *u);
    int (*X509_CRL_verify)(X509_CRL *a, EVP_PKEY *r);
    int (*X509_LOOKUP_ctrl)(X509_LOOKUP *ctx, int cmd, const char *argc, long argl, char **ret);
    X509_LOOKUP_METHOD *(*X509_LOOKUP_file)(void);
    X509_LOOKUP_METHOD *(*X509_LOOKUP_hash_dir)(void);
    void (*X509_OBJECT_free_contents)(X509_OBJECT *a);
    void (*X509_STORE_CTX_cleanup)(X509_STORE_CTX *ctx);
    X509 *(*X509_STORE_CTX_get_current_cert)(X509_STORE_CTX *ctx);
    int (*X509_STORE_CTX_get_error)(X509_STORE_CTX *ctx);
    int (*X509_STORE_CTX_get_error_depth)(X509_STORE_CTX *ctx);
    void *(*X509_STORE_CTX_get_ex_data)(X509_STORE_CTX *ctx, int idx);
    int (*X509_STORE_CTX_init)(X509_STORE_CTX *ctx, X509_STORE *store, X509 *x509, STACK_OF_X509 *chain);
    void (*X509_STORE_CTX_set_error)(X509_STORE_CTX *ctx, int s);
    X509_STORE_CTX *(*X509_STORE_CTX_new)(void);
    X509_STORE_CTX *(*X509_STORE_CTX_free)(void);
    X509_LOOKUP *(*X509_STORE_add_lookup)(X509_STORE *v, X509_LOOKUP_METHOD *m);
    void (*X509_STORE_free)(X509_STORE *v);
    int (*X509_STORE_get_by_subject)(X509_STORE_CTX *vs, int type, X509_NAME *name, X509_OBJECT *ret);
    X509_STORE *(*X509_STORE_new)(void);
    int (*X509_STORE_set_flags)(X509_STORE *ctx, unsigned long flags);
    int (*X509_cmp_current_time)(const ASN1_TIME *s);
    X509_NAME *(*X509_get_issuer_name)(X509 *a);
    EVP_PKEY *(*X509_get_pubkey)(X509 *x);
    ASN1_INTEGER *(*X509_get_serialNumber)(X509 *x);
    X509_NAME *(*X509_get_subject_name)(X509 *a);
    BIGNUM *(*get_rfc2409_prime_1024)(BIGNUM *bn);
    BIGNUM *(*get_rfc3526_prime_2048)(BIGNUM *bn);
    BIGNUM *(*get_rfc3526_prime_3072)(BIGNUM *bn);
    BIGNUM *(*get_rfc3526_prime_4096)(BIGNUM *bn);
    BIGNUM *(*get_rfc3526_prime_6144)(BIGNUM *bn);
    BIGNUM *(*get_rfc3526_prime_8192)(BIGNUM *bn);
    int (*sk_num)(const void *);
    void *(*sk_value)(const void *, int);
    void (*X509_free)(X509 *a);
    X509 *(*d2i_X509)(X509 **a, const unsigned char **in, long len);
    int (*i2d_X509)(X509 *a, unsigned char **out);
    void (*ENGINE_load_builtin_engines)(void);
    STACK_OF_X509* (*X509_STORE_CTX_get0_untrusted)(X509_STORE_CTX *ctx);
    void (*DH_free)(DH *dh);
    DH *(*PEM_read_bio_DHparams)(BIO *bp, DH **x, pem_password_cb *cb, void *u);
} crypto_dynamic_methods;

void generate_openssl_stack_error(JNIEnv *e, char *buf, long len);
void tcn_Throw(JNIEnv *env, char *fmt, ...);
jint throwIllegalStateException( JNIEnv *env, char *message);
jint throwIllegalArgumentException( JNIEnv *env, char *message);
jint tcn_get_java_env(JNIEnv **env);
JavaVM * tcn_get_java_vm(void);

jstring tcn_new_string(JNIEnv *env, const char *str);
jstring tcn_new_stringn(JNIEnv *env, const char *str, size_t l);
tcn_ssl_conn_t *SSL_get_app_data1(const SSL *ssl);
tcn_ssl_ctxt_t *SSL_get_app_data2(const SSL *ssl);
tcn_ssl_ctxt_t *SSL_CTX_get_app_data1(const SSL_CTX *ssl);
void setup_session_context(JNIEnv *e, tcn_ssl_ctxt_t *c);
long set_options_internal(SSL *ssl, long options);
long set_CTX_options_internal(SSL_CTX *ctx, long options);
/*thread setup function*/
void ssl_thread_setup(void);

void alpn_init(JNIEnv *e);
void session_init(JNIEnv *e);

#ifndef SSL_CTRL_SET_ECDH_AUTO
/* older openssl version may not have this */
#define SSL_CTRL_SET_ECDH_AUTO  94
#endif

#endif<|MERGE_RESOLUTION|>--- conflicted
+++ resolved
@@ -582,7 +582,6 @@
     const SSL_METHOD *(*SSLv23_method)(void);
     evp_pkey_st *(*SSL_get_privatekey)(SSL *ssl);
     const char *(*SSL_get_servername)(const SSL *s, const int type);
-<<<<<<< HEAD
     long (*SSL_set_options)(SSL *s, long op);
     long (*SSL_get_options)(const SSL *s);
     long (*SSL_clear_options)(SSL *ssl, long options);
@@ -593,8 +592,6 @@
     int (*SSL_set_max_proto_version)(SSL *ssl, int version);
     int (*SSL_get_min_proto_version)(SSL *ssl);
     int (*SSL_get_max_proto_version)(SSL *ssl);
-=======
->>>>>>> 6e75e948
 } ssl_dynamic_methods;
 
 typedef struct {
